import setuptools

with open("README.md", "r", encoding="utf-8") as fh:
    long_description = fh.read()

setuptools.setup(
    name="PurityReviewer",
    version="1.0.0",
    author="Claudia Chu",
    author_email="cchu@broadinstitute.org",
    description="Suite of purity review dashboards",
    long_description=open("README.md", encoding="utf-8").read(),
    long_description_content_type="text/markdown",
    url="https://github.com/getzlab/PurityReviewer",
    project_urls={
        "Bug Tracker": "https://github.com/getzlab/PurityReviewer/issues",
    },
    classifiers=[
        "Programming Language :: Python :: 3",
        "License :: OSI Approved :: MIT License",
        "Operating System :: OS Independent",
    ],
    package_dir={"": "."},
    packages=setuptools.find_packages(where="."),
    python_requires=">=3.8",
    install_requires = [
                        'ipykernel==6.22.0',
                        'pandas==1.5.2',
                        'AnnoMate>=1.0.0',
                        'setuptools>=70.0.0', # security vulnerability with versions up to 69.1.1 
                        'natsort',
<<<<<<< HEAD
=======
                        'AnnoMate>=1.0.0',
>>>>>>> 9fea2cb6
                        'rpy2==3.4.2',
                        'firecloud-dalmatian',
                        'cnv_suite'
                       ]
)   <|MERGE_RESOLUTION|>--- conflicted
+++ resolved
@@ -29,10 +29,6 @@
                         'AnnoMate>=1.0.0',
                         'setuptools>=70.0.0', # security vulnerability with versions up to 69.1.1 
                         'natsort',
-<<<<<<< HEAD
-=======
-                        'AnnoMate>=1.0.0',
->>>>>>> 9fea2cb6
                         'rpy2==3.4.2',
                         'firecloud-dalmatian',
                         'cnv_suite'
